from setuptools import setup, find_packages

__author__ = 'Tanjin He'
__maintainer__ = 'Tanjin He'
__email__ = 'tanjin_he@berkeley.edu'

if __name__ == "__main__":
    setup(name='ValenceSolver',
          version=1.0,
          author="Tanjin He",
          author_email="tanjin_he@berkeley.edu",
          license="MIT License",
          packages=find_packages(),
          install_requires=[
              "sympy",
              "unidecode",
<<<<<<< HEAD
              "pymatgen",
=======
              "pulp",
>>>>>>> db104e39
          ],
          zip_safe=False)
<|MERGE_RESOLUTION|>--- conflicted
+++ resolved
@@ -14,10 +14,7 @@
           install_requires=[
               "sympy",
               "unidecode",
-<<<<<<< HEAD
               "pymatgen",
-=======
               "pulp",
->>>>>>> db104e39
           ],
           zip_safe=False)
