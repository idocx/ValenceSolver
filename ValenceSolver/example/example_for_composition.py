# -*- coding: utf-8 -*-
from pprint import pprint

from pymatgen import Composition

from ValenceSolver.core.composition_inhouse import CompositionInHouse
from ValenceSolver.core.utils import to_GeneralMat_obj, get_material_valence

__author__ = 'Tanjin He'
__maintainer__ = 'Tanjin He'
__email__ = 'tanjin_he@berkeley.edu'


def get_valence_datafile_format():
    composition = {
      "formula": "HCa2Nam-3NbmO3m+1",
      "amount": "1.0",
      "elements": {
        "H": "1.0",
        "Ca": "2.0",
        "Na": "m-3",
        "Nb": "m",
        "O": "3*m+1"
      }
    }
    print(composition)
    tmp_mat_obj = to_GeneralMat_obj(
        composition=composition,
        amounts_vars={
            "m": {
              "values": [],
              "max_value": 6.0,
              "min_value": 3.0
            }
        },
        elements_vars={}
    )
    valence = get_material_valence(tmp_mat_obj)
    pprint(valence)

def get_valence_plain_dict(composition):
    valence_comp = CompositionInHouse(composition)
    valence_comp, inte_factor = valence_comp.get_integer_formula_and_factor()
    valence_comp = CompositionInHouse(valence_comp)
    oxi_state = valence_comp.oxi_state_guesses_most_possible(all_oxi_states=False)
    print(composition, oxi_state)
    return oxi_state

<<<<<<< HEAD
def get_valence_plain_formula(formula, mode='inhouse'):
    if mode == 'pymatgen':
        valence_comp = Composition(formula)
        valence_comp, inte_factor = valence_comp.get_integer_formula_and_factor()
        valence_comp = Composition(valence_comp)
        oxi_state = valence_comp.oxi_state_guesses(all_oxi_states=False)
    else:
        valence_comp = CompositionInHouse(formula)
        valence_comp, inte_factor = valence_comp.get_integer_formula_and_factor()
        valence_comp = CompositionInHouse(valence_comp)
        # oxi_state = valence_comp.oxi_state_guesses_most_possible(all_oxi_states=False)
        oxi_state = valence_comp.oxi_state_guesses(all_oxi_states=False)
=======
def get_valence_plain_formula(formula, add_zero_valence=False):
    valence_comp = CompositionInHouse(formula)
    valence_comp, inte_factor = valence_comp.get_integer_formula_and_factor()
    valence_comp = CompositionInHouse(valence_comp)
    oxi_state = valence_comp.oxi_state_guesses_most_possible(
        all_oxi_states=False,
        add_zero_valence=add_zero_valence
    )
>>>>>>> ed6ba4da
    print(formula, oxi_state)
    return oxi_state


if __name__ == '__main__':
    composition = {
        "Y": 1.0,
        "Fe": 1.0,
        "O": 3.0,
    }
    get_valence_plain_dict(composition)
<<<<<<< HEAD
    get_valence_plain_formula('YFeO3')

    get_valence_plain_formula("ErMn0.5Co0.5O3", mode='pymatgen')
    get_valence_plain_formula("ErMn0.5Co0.5O3")
=======
    add_zero_valence = True
    get_valence_plain_formula('YFeO3', add_zero_valence=add_zero_valence)
    get_valence_plain_formula('Y0.1Fe1.9O3', add_zero_valence=add_zero_valence)
    get_valence_plain_formula('Y0.1Fe2O3', add_zero_valence=add_zero_valence)
    get_valence_plain_formula('Y0.2Fe2O3',
                              add_zero_valence=add_zero_valence)
    get_valence_plain_formula('Y0.5Fe2O3',
                              add_zero_valence=add_zero_valence)
    get_valence_plain_formula('Fe1.9Y2.0O3',
                              add_zero_valence=add_zero_valence)
    get_valence_plain_formula('YFe2O3', add_zero_valence=add_zero_valence)
    get_valence_plain_formula('Eu0.1Y2O3', add_zero_valence=add_zero_valence)
>>>>>>> ed6ba4da
<|MERGE_RESOLUTION|>--- conflicted
+++ resolved
@@ -42,33 +42,23 @@
     valence_comp = CompositionInHouse(composition)
     valence_comp, inte_factor = valence_comp.get_integer_formula_and_factor()
     valence_comp = CompositionInHouse(valence_comp)
-    oxi_state = valence_comp.oxi_state_guesses_most_possible(all_oxi_states=False)
+    oxi_state, _, _ = valence_comp.oxi_state_guesses_most_possible()
     print(composition, oxi_state)
     return oxi_state
 
-<<<<<<< HEAD
+
 def get_valence_plain_formula(formula, mode='inhouse'):
     if mode == 'pymatgen':
         valence_comp = Composition(formula)
         valence_comp, inte_factor = valence_comp.get_integer_formula_and_factor()
         valence_comp = Composition(valence_comp)
-        oxi_state = valence_comp.oxi_state_guesses(all_oxi_states=False)
+        oxi_state = valence_comp.oxi_state_guesses()
     else:
         valence_comp = CompositionInHouse(formula)
         valence_comp, inte_factor = valence_comp.get_integer_formula_and_factor()
         valence_comp = CompositionInHouse(valence_comp)
-        # oxi_state = valence_comp.oxi_state_guesses_most_possible(all_oxi_states=False)
-        oxi_state = valence_comp.oxi_state_guesses(all_oxi_states=False)
-=======
-def get_valence_plain_formula(formula, add_zero_valence=False):
-    valence_comp = CompositionInHouse(formula)
-    valence_comp, inte_factor = valence_comp.get_integer_formula_and_factor()
-    valence_comp = CompositionInHouse(valence_comp)
-    oxi_state = valence_comp.oxi_state_guesses_most_possible(
-        all_oxi_states=False,
-        add_zero_valence=add_zero_valence
-    )
->>>>>>> ed6ba4da
+        oxi_state, is_usual, comments = valence_comp.oxi_state_guesses_most_possible()
+
     print(formula, oxi_state)
     return oxi_state
 
@@ -80,22 +70,12 @@
         "O": 3.0,
     }
     get_valence_plain_dict(composition)
-<<<<<<< HEAD
+    add_zero_valence = True
     get_valence_plain_formula('YFeO3')
-
-    get_valence_plain_formula("ErMn0.5Co0.5O3", mode='pymatgen')
-    get_valence_plain_formula("ErMn0.5Co0.5O3")
-=======
-    add_zero_valence = True
-    get_valence_plain_formula('YFeO3', add_zero_valence=add_zero_valence)
-    get_valence_plain_formula('Y0.1Fe1.9O3', add_zero_valence=add_zero_valence)
-    get_valence_plain_formula('Y0.1Fe2O3', add_zero_valence=add_zero_valence)
-    get_valence_plain_formula('Y0.2Fe2O3',
-                              add_zero_valence=add_zero_valence)
-    get_valence_plain_formula('Y0.5Fe2O3',
-                              add_zero_valence=add_zero_valence)
-    get_valence_plain_formula('Fe1.9Y2.0O3',
-                              add_zero_valence=add_zero_valence)
-    get_valence_plain_formula('YFe2O3', add_zero_valence=add_zero_valence)
-    get_valence_plain_formula('Eu0.1Y2O3', add_zero_valence=add_zero_valence)
->>>>>>> ed6ba4da
+    get_valence_plain_formula('Y0.1Fe1.9O3')
+    get_valence_plain_formula('Y0.1Fe2O3')
+    get_valence_plain_formula('Y0.2Fe2O3')
+    get_valence_plain_formula('Y0.5Fe2O3')
+    get_valence_plain_formula('Fe1.9Y2.0O3')
+    get_valence_plain_formula('YFe2O3')
+    get_valence_plain_formula('Eu0.1Y2O3')
